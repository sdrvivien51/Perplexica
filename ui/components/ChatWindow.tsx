--- conflicted
+++ resolved
@@ -9,13 +9,9 @@
 import { toast } from 'sonner';
 import { useSearchParams } from 'next/navigation';
 import { getSuggestions } from '@/lib/actions';
-<<<<<<< HEAD
-import Error from 'next/error';
 import { Settings } from 'lucide-react';
 import SettingsDialog from './SettingsDialog';
-=======
 import NextError from 'next/error';
->>>>>>> ec90ea16
 
 export type Message = {
   messageId: string;
